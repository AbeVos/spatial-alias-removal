# Byte-compiled / optimized / DLL files
__pycache__/
*.py[cod]
*$py.class

# C extensions
*.so

# Distribution / packaging
.Python
build/
develop-eggs/
dist/
downloads/
eggs/
.eggs/
lib/
lib64/
parts/
sdist/
var/
wheels/
*.egg-info/
.installed.cfg
*.egg
MANIFEST

# PyInstaller
#  Usually these files are written by a python script from a template
#  before PyInstaller builds the exe, so as to inject date/other infos into it.
*.manifest
*.spec

# Installer logs
pip-log.txt
pip-delete-this-directory.txt

# Unit test / coverage reports
htmlcov/
.tox/
.coverage
.coverage.*
.cache
nosetests.xml
coverage.xml
*.cover
.hypothesis/
.pytest_cache/

# Translations
*.mo
*.pot

# Django stuff:
*.log
local_settings.py
db.sqlite3

# Flask stuff:
instance/
.webassets-cache

# Scrapy stuff:
.scrapy

# Sphinx documentation
docs/_build/

# PyBuilder
target/

# Jupyter Notebook
.ipynb_checkpoints

# pyenv
.python-version

# celery beat schedule file
celerybeat-schedule

# SageMath parsed files
*.sage.py

# Environments
.env
.venv
env/
venv/
ENV/
env.bak/
venv.bak/

# Spyder project settings
.spyderproject
.spyproject

# Rope project settings
.ropeproject

# mkdocs documentation
/site

# mypy
.mypy_cache/

.DS_Store

.idea/
<<<<<<< HEAD
=======

images/
>>>>>>> e2d0a2af
Data/
Data_big/<|MERGE_RESOLUTION|>--- conflicted
+++ resolved
@@ -106,10 +106,7 @@
 .DS_Store
 
 .idea/
-<<<<<<< HEAD
-=======
-
 images/
->>>>>>> e2d0a2af
 Data/
-Data_big/+Data_big/
+*.zip