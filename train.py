--- conflicted
+++ resolved
@@ -452,9 +452,7 @@
     if not args.is_optimisation:
         # Save the trained generator model.
         torch.save(generator, os.path.join(results_directory, 'generator.pth'))
-<<<<<<< HEAD
-        return plot_log, generator, test_data
-=======
+
         if args.save_test_dataset:
             list_x = []
             list_y = []
@@ -468,7 +466,7 @@
             torch.save(tensor_x, f'{data_folder_for_results}/data_x_{args.experiment_num}.pt')
             torch.save(tensor_y, f'{data_folder_for_results}/data_y_{args.experiment_num}.pt')
 
->>>>>>> 590a7c66
+        return plot_log, generator, test_data
     if args.is_optimisation:
         __, test_data = random_split(test_data, [len(test_data)-2, 2])
         return plot_log, generator.detach(), test_data
